--- conflicted
+++ resolved
@@ -22,18 +22,11 @@
     sigmaF = ... # array of 1-sigma uncertainties
     data = Point.(t, F, sigmaF) #this constructs an array of Points with Julia's broadcast syntax
 
-<<<<<<< HEAD
-    periods = optimal_periods(0.25, 50) #construct array of periods used in paper.  Any array of Float32's will do.
-    output = periodogram(data, periods, parallel=true) #construct a DataFrame containing the chi-squared and kurtosis values for each period
-                                                       #if you want to parallelize, start Julia with "julia -n <number of cores>"
-=======
     #construct array of periods used in paper.  Any array of Float32's can be used instead.
     periods = optimal_periods(2.0, 50.0)
     #construct a DataFrame containing the chi-squared and kurtosis values for each period
     #if you want to parallelize, start Julia with "julia -n <number of cores>"
     output = periodogram(data, periods, parallel=true) 
-                                                       
->>>>>>> 4ba62ffc
     
     #do some postprocessing 
     output[:delt_chi2] = flatten(output[:chi2], periods) #calculate \Delta \chi^2 (see equation N)
